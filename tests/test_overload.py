--- conflicted
+++ resolved
@@ -114,11 +114,7 @@
     partition = Partition(1)
     if np.min(partition.decomposition) == 1:
         pytest.xfail("invalid number of MPI ranks for overload")
-<<<<<<< HEAD
-    ol = 0.75 * 1 / np.max(partition.decomposition)
-=======
-    ol = 0.9 / np.max(partition.decomposition)
->>>>>>> e4b43569
+    ol = 0.9 * 1 / np.max(partition.decomposition)
     _check_0overload(1, 1000)
     _overloading(1, 1000, ol)
 
